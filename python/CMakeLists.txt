
find_package(Boost COMPONENTS python-py35 REQUIRED)
include_directories(${Boost_INCLUDE_DIRS})

set(Python_ADDITIONAL_VERSIONS "3.5")
find_package(PythonLibs 3 REQUIRED)
include_directories(${PYTHON_INCLUDE_DIRS})

find_package(NumPy REQUIRED)
include_directories(${NUMPY_INCLUDE_DIRS})

add_library( pyopengv SHARED pyopengv.cpp )
target_link_libraries(pyopengv opengv)

set_target_properties(pyopengv PROPERTIES
<<<<<<< HEAD
    PREFIX ""
    SUFFIX ".so"
    CXX_STANDARD 11
    CXX_STANDARD_REQUIRED ON
)

=======
                    CXX_STANDARD 11
                    CXX_STANDARD_REQUIRED ON
                    SOVERSION ${PROJECT_VERSION}
                    VERSION ${PROJECT_VERSION}
                    PREFIX ""
                    SUFFIX ".so")
>>>>>>> 8b1a8b65
if(APPLE)
    set_target_properties(pyopengv PROPERTIES
        LINK_FLAGS "-undefined dynamic_lookup"
    )
    target_link_libraries(pyopengv ${Boost_LIBRARIES})
else()
    target_link_libraries(pyopengv
        ${Boost_LIBRARIES}
        ${PYTHON_LIBRARIES}
    )
endif()

# Find whether to install python libs in site-packages or dist-packages
execute_process ( COMMAND
    python -c "import distutils.sysconfig; print('dist-packages' if distutils.sysconfig.get_python_lib().endswith('dist-packages') else 'site-packages')"
    OUTPUT_VARIABLE PYTHON_SITE_PACKAGES OUTPUT_STRIP_TRAILING_WHITESPACE)

set(PYTHON_INSTALL_DIR
    "${CMAKE_INSTALL_PREFIX}/lib/python2.7/${PYTHON_SITE_PACKAGES}"
    CACHE PATH "Path where to install pyopengv")

install(TARGETS pyopengv DESTINATION "${PYTHON_INSTALL_DIR}")<|MERGE_RESOLUTION|>--- conflicted
+++ resolved
@@ -13,21 +13,12 @@
 target_link_libraries(pyopengv opengv)
 
 set_target_properties(pyopengv PROPERTIES
-<<<<<<< HEAD
-    PREFIX ""
-    SUFFIX ".so"
-    CXX_STANDARD 11
-    CXX_STANDARD_REQUIRED ON
-)
-
-=======
                     CXX_STANDARD 11
                     CXX_STANDARD_REQUIRED ON
                     SOVERSION ${PROJECT_VERSION}
                     VERSION ${PROJECT_VERSION}
                     PREFIX ""
                     SUFFIX ".so")
->>>>>>> 8b1a8b65
 if(APPLE)
     set_target_properties(pyopengv PROPERTIES
         LINK_FLAGS "-undefined dynamic_lookup"
