cmake_minimum_required(VERSION 3.1.0)
project(opengv CXX)

set (OPENGV_VERSION_MAJOR 1)
set (OPENGV_VERSION_MINOR 0)

# Set the build type.  Options are:
#
#  None (CMAKE_C_FLAGS or CMAKE_CXX_FLAGS used)
#  Debug (CMAKE_C_FLAGS_DEBUG or CMAKE_CXX_FLAGS_DEBUG)
#  Release (CMAKE_C_FLAGS_RELEASE or CMAKE_CXX_FLAGS_RELEASE)
#  RelWithDebInfo (CMAKE_C_FLAGS_RELWITHDEBINFO or CMAKE_CXX_FLAGS_RELWITHDEBINFO)
#  MinSizeRel (CMAKE_C_FLAGS_MINSIZEREL or CMAKE_CXX_FLAGS_MINSIZEREL)

set(CMAKE_BUILD_TYPE Release)

#set the default path for built executables to the "bin" directory
set(EXECUTABLE_OUTPUT_PATH ${CMAKE_BINARY_DIR}/bin)
#set the default path for built libraries to the "lib" directory
set(LIBRARY_OUTPUT_PATH ${CMAKE_BINARY_DIR}/lib)

OPTION(BUILD_TESTS "Build tests" ON)
OPTION(BUILD_PYTHON "Build Python extension" OFF)

<<<<<<< HEAD
IF (CMAKE_SYSTEM_PROCESSOR MATCHES "(arm64)|(ARM64)|(aarch64)|(AARCH64)")
  add_definitions (-Wall -march=armv8-a -O3)
ELSEIF (CMAKE_SYSTEM_PROCESSOR MATCHES 
        "(arm)|(ARM)|(armhf)|(ARMHF)|(armel)|(ARMEL)")
  add_definitions (-Wall -march=armv7-a -O3)
ELSE ()
  add_definitions (-Wall -march=native -O3) #TODO use correct c++11 def once everybody has moved to gcc 4.7 # for now I even removed std=gnu++0x
=======
IF(MSVC)
  set(BUILD_SHARED_LIBS OFF)
ELSE()
  OPTION(BUILD_SHARED_LIBS "Build shared libraries" OFF)
  OPTION(BUILD_POSITION_INDEPENDENT_CODE "Build position independent code (-fPIC)" ON)
ENDIF()

IF(MSVC)
  add_compile_options(/wd4514 /wd4267 $<$<CONFIG:DEBUG>:/bigobj>)
ELSE()
  add_definitions (-Wall -march=native -O3)
>>>>>>> 96412aee
ENDIF()

IF(BUILD_POSITION_INDEPENDENT_CODE)
  add_definitions( -fPIC )
ENDIF()

ADD_DEFINITIONS (
-Wall
-Wextra
#-Werror
-Wwrite-strings
-Wno-unused-parameter
-fno-strict-aliasing
)

set(CMAKE_MODULE_PATH ${CMAKE_MODULE_PATH} "${PROJECT_SOURCE_DIR}/modules/")
find_package(Eigen REQUIRED)
set(ADDITIONAL_INCLUDE_DIRS ${EIGEN_INCLUDE_DIRS} ${EIGEN_INCLUDE_DIR}/unsupported)
include_directories(${PROJECT_SOURCE_DIR}/include)

set( OPENGV_SOURCE_FILES
  src/absolute_pose/modules/main.cpp
  src/absolute_pose/modules/gp3p/code.cpp
  src/absolute_pose/modules/gp3p/init.cpp
  src/absolute_pose/modules/gp3p/reductors.cpp
  src/absolute_pose/modules/gp3p/spolynomials.cpp
  src/absolute_pose/modules/Epnp.cpp
  src/absolute_pose/modules/gpnp1/code.cpp
  src/absolute_pose/modules/gpnp1/init.cpp
  src/absolute_pose/modules/gpnp1/reductors.cpp
  src/absolute_pose/modules/gpnp1/spolynomials.cpp
  src/absolute_pose/modules/gpnp2/code.cpp
  src/absolute_pose/modules/gpnp2/init.cpp
  src/absolute_pose/modules/gpnp2/reductors.cpp
  src/absolute_pose/modules/gpnp2/spolynomials.cpp
  src/absolute_pose/modules/gpnp3/code.cpp
  src/absolute_pose/modules/gpnp3/init.cpp
  src/absolute_pose/modules/gpnp3/reductors.cpp
  src/absolute_pose/modules/gpnp3/spolynomials.cpp
  src/absolute_pose/modules/gpnp4/code.cpp
  src/absolute_pose/modules/gpnp4/init.cpp
  src/absolute_pose/modules/gpnp4/reductors.cpp
  src/absolute_pose/modules/gpnp4/spolynomials.cpp
  src/absolute_pose/modules/gpnp5/code.cpp
  src/absolute_pose/modules/gpnp5/init.cpp
  src/absolute_pose/modules/gpnp5/reductors.cpp
  src/absolute_pose/modules/gpnp5/spolynomials.cpp
  src/absolute_pose/modules/upnp2.cpp
  src/absolute_pose/modules/upnp4.cpp
  src/relative_pose/modules/main.cpp
  src/relative_pose/modules/fivept_nister/modules.cpp
  src/relative_pose/modules/fivept_stewenius/modules.cpp
  src/relative_pose/modules/fivept_kneip/code.cpp
  src/relative_pose/modules/fivept_kneip/init.cpp
  src/relative_pose/modules/fivept_kneip/reductors.cpp
  src/relative_pose/modules/fivept_kneip/spolynomials.cpp
  src/relative_pose/modules/sixpt/modules2.cpp
  src/relative_pose/modules/eigensolver/modules.cpp
  src/relative_pose/modules/ge/modules.cpp
  src/math/cayley.cpp
  src/math/quaternion.cpp
  src/math/arun.cpp
  src/math/Sturm.cpp
  src/math/roots.cpp
  src/math/gauss_jordan.cpp
  src/absolute_pose/methods.cpp
  src/absolute_pose/CentralAbsoluteAdapter.cpp
  src/absolute_pose/NoncentralAbsoluteAdapter.cpp
  src/absolute_pose/NoncentralAbsoluteMultiAdapter.cpp
  src/relative_pose/methods.cpp
  src/relative_pose/CentralRelativeAdapter.cpp
  src/relative_pose/CentralRelativeWeightingAdapter.cpp
  src/relative_pose/NoncentralRelativeAdapter.cpp
  src/relative_pose/CentralRelativeMultiAdapter.cpp
  src/relative_pose/NoncentralRelativeMultiAdapter.cpp
  src/triangulation/methods.cpp
  src/point_cloud/methods.cpp
  src/point_cloud/PointCloudAdapter.cpp
  src/sac_problems/absolute_pose/AbsolutePoseSacProblem.cpp
  src/sac_problems/absolute_pose/MultiNoncentralAbsolutePoseSacProblem.cpp
  src/sac_problems/relative_pose/CentralRelativePoseSacProblem.cpp
  src/sac_problems/relative_pose/NoncentralRelativePoseSacProblem.cpp
  src/sac_problems/relative_pose/RotationOnlySacProblem.cpp
  src/sac_problems/relative_pose/TranslationOnlySacProblem.cpp
  src/sac_problems/relative_pose/EigensolverSacProblem.cpp
  src/sac_problems/relative_pose/MultiCentralRelativePoseSacProblem.cpp
  src/sac_problems/relative_pose/MultiNoncentralRelativePoseSacProblem.cpp
  src/sac_problems/point_cloud/PointCloudSacProblem.cpp
  src/absolute_pose/MACentralAbsolute.cpp
  src/absolute_pose/MANoncentralAbsolute.cpp
  src/relative_pose/MACentralRelative.cpp
  src/relative_pose/MANoncentralRelative.cpp
  src/relative_pose/MANoncentralRelativeMulti.cpp
  src/point_cloud/MAPointCloud.cpp )

set( OPENGV_HEADER_FILES
  include/opengv/types.hpp
  include/opengv/OptimizationFunctor.hpp
  include/opengv/absolute_pose/methods.hpp
  include/opengv/relative_pose/methods.hpp
  include/opengv/triangulation/methods.hpp
  include/opengv/point_cloud/methods.hpp
  include/opengv/math/cayley.hpp
  include/opengv/math/quaternion.hpp
  include/opengv/math/arun.hpp
  include/opengv/math/Sturm.hpp
  include/opengv/math/roots.hpp
  include/opengv/math/gauss_jordan.hpp
  include/opengv/absolute_pose/AbsoluteAdapterBase.hpp
  include/opengv/absolute_pose/CentralAbsoluteAdapter.hpp
  include/opengv/absolute_pose/NoncentralAbsoluteAdapter.hpp
  include/opengv/absolute_pose/NoncentralAbsoluteMultiAdapter.hpp
  include/opengv/absolute_pose/AbsoluteMultiAdapterBase.hpp
  include/opengv/relative_pose/RelativeAdapterBase.hpp
  include/opengv/relative_pose/RelativeMultiAdapterBase.hpp
  include/opengv/relative_pose/CentralRelativeAdapter.hpp
  include/opengv/relative_pose/CentralRelativeWeightingAdapter.hpp
  include/opengv/relative_pose/NoncentralRelativeAdapter.hpp
  include/opengv/relative_pose/CentralRelativeMultiAdapter.hpp
  include/opengv/relative_pose/NoncentralRelativeMultiAdapter.hpp
  include/opengv/point_cloud/PointCloudAdapterBase.hpp
  include/opengv/point_cloud/PointCloudAdapter.hpp
  include/opengv/sac_problems/absolute_pose/AbsolutePoseSacProblem.hpp
  include/opengv/sac_problems/absolute_pose/MultiNoncentralAbsolutePoseSacProblem.hpp
  include/opengv/sac_problems/relative_pose/CentralRelativePoseSacProblem.hpp
  include/opengv/sac_problems/relative_pose/NoncentralRelativePoseSacProblem.hpp
  include/opengv/sac_problems/relative_pose/MultiCentralRelativePoseSacProblem.hpp
  include/opengv/sac_problems/relative_pose/MultiNoncentralRelativePoseSacProblem.hpp
  include/opengv/sac_problems/relative_pose/EigensolverSacProblem.hpp
  include/opengv/sac_problems/relative_pose/RotationOnlySacProblem.hpp
  include/opengv/sac_problems/relative_pose/TranslationOnlySacProblem.hpp
  include/opengv/sac_problems/point_cloud/PointCloudSacProblem.hpp
  include/opengv/absolute_pose/MACentralAbsolute.hpp
  include/opengv/absolute_pose/MANoncentralAbsolute.hpp
  include/opengv/relative_pose/MACentralRelative.hpp
  include/opengv/relative_pose/MANoncentralRelative.hpp
  include/opengv/relative_pose/MANoncentralRelativeMulti.hpp
  include/opengv/point_cloud/MAPointCloud.hpp )

add_library( opengv ${OPENGV_SOURCE_FILES} ${OPENGV_HEADER_FILES} )
add_library( random_generators test/random_generators.cpp test/random_generators.hpp test/experiment_helpers.cpp test/experiment_helpers.hpp test/time_measurement.cpp test/time_measurement.hpp )
set_target_properties( opengv random_generators PROPERTIES
  CXX_STANDARD 11
  CXX_STANDARD_REQUIRED ON
  DEBUG_POSTFIX d )
target_include_directories( opengv PUBLIC ${ADDITIONAL_INCLUDE_DIRS} )
target_include_directories( random_generators PRIVATE ${ADDITIONAL_INCLUDE_DIRS} )
target_link_libraries( random_generators opengv )

IF (BUILD_TESTS)
  enable_testing()
  include_directories( ${ADDITIONAL_INCLUDE_DIRS} )

  add_executable( test_absolute_pose test/test_absolute_pose.cpp )
  target_link_libraries( test_absolute_pose opengv random_generators )
  add_test(NAME test_absolute_pose
    WORKING_DIRECTORY ${EXECUTABLE_OUTPUT_PATH}
    COMMAND test_absolute_pose)

  add_executable( test_absolute_pose_sac test/test_absolute_pose_sac.cpp )
  target_link_libraries( test_absolute_pose_sac opengv random_generators )
  add_test(NAME test_absolute_pose_sac
    WORKING_DIRECTORY ${CMAKE_RUNTIME_OUTPUT_DIRECTORY}
    COMMAND test_absolute_pose_sac)

  add_executable( test_noncentral_absolute_pose test/test_noncentral_absolute_pose.cpp )
  target_link_libraries( test_noncentral_absolute_pose opengv random_generators )
  add_test(NAME test_noncentral_absolute_pose
    WORKING_DIRECTORY ${CMAKE_RUNTIME_OUTPUT_DIRECTORY}
    COMMAND test_noncentral_absolute_pose)

  add_executable( test_noncentral_absolute_pose_sac test/test_noncentral_absolute_pose_sac.cpp )
  target_link_libraries( test_noncentral_absolute_pose_sac opengv random_generators )
  add_test(NAME test_noncentral_absolute_pose_sac
    WORKING_DIRECTORY ${CMAKE_RUNTIME_OUTPUT_DIRECTORY}
    COMMAND test_noncentral_absolute_pose_sac)

  add_executable( test_multi_noncentral_absolute_pose_sac test/test_multi_noncentral_absolute_pose_sac.cpp )
  target_link_libraries( test_multi_noncentral_absolute_pose_sac opengv random_generators )
  add_test(NAME test_multi_noncentral_absolute_pose_sac
    WORKING_DIRECTORY ${CMAKE_RUNTIME_OUTPUT_DIRECTORY}
    COMMAND test_multi_noncentral_absolute_pose_sac)

  add_executable( test_relative_pose test/test_relative_pose.cpp )
  target_link_libraries( test_relative_pose opengv random_generators )
  add_test(NAME test_relative_pose
    WORKING_DIRECTORY ${CMAKE_RUNTIME_OUTPUT_DIRECTORY}
    COMMAND test_relative_pose)

  add_executable( test_relative_pose_rotationOnly test/test_relative_pose_rotationOnly.cpp )
  target_link_libraries( test_relative_pose_rotationOnly opengv random_generators )
  add_test(NAME test_relative_pose_rotationOnly
    WORKING_DIRECTORY ${CMAKE_RUNTIME_OUTPUT_DIRECTORY}
    COMMAND test_relative_pose_rotationOnly)

  add_executable( test_relative_pose_rotationOnly_sac test/test_relative_pose_rotationOnly_sac.cpp )
  target_link_libraries( test_relative_pose_rotationOnly_sac opengv random_generators )
  add_test(NAME test_relative_pose_rotationOnly_sac
    WORKING_DIRECTORY ${CMAKE_RUNTIME_OUTPUT_DIRECTORY}
    COMMAND test_relative_pose_rotationOnly_sac)

  add_executable( test_relative_pose_sac test/test_relative_pose_sac.cpp )
  target_link_libraries( test_relative_pose_sac opengv random_generators )
  add_test(NAME test_relative_pose_sac
    WORKING_DIRECTORY ${CMAKE_RUNTIME_OUTPUT_DIRECTORY}
    COMMAND test_relative_pose_sac)

  add_executable( test_noncentral_relative_pose test/test_noncentral_relative_pose.cpp )
  target_link_libraries( test_noncentral_relative_pose opengv random_generators )
  add_test(NAME test_noncentral_relative_pose
    WORKING_DIRECTORY ${CMAKE_RUNTIME_OUTPUT_DIRECTORY}
    COMMAND test_noncentral_relative_pose)

  add_executable( test_noncentral_relative_pose_sac test/test_noncentral_relative_pose_sac.cpp )
  target_link_libraries( test_noncentral_relative_pose_sac opengv random_generators )
  add_test(NAME test_noncentral_relative_pose_sac
    WORKING_DIRECTORY ${CMAKE_RUNTIME_OUTPUT_DIRECTORY}
    COMMAND test_noncentral_relative_pose_sac)

  add_executable( test_multi_noncentral_relative_pose_sac test/test_multi_noncentral_relative_pose_sac.cpp )
  target_link_libraries( test_multi_noncentral_relative_pose_sac opengv random_generators )
  add_test(NAME test_multi_noncentral_relative_pose_sac
    WORKING_DIRECTORY ${CMAKE_RUNTIME_OUTPUT_DIRECTORY}
    COMMAND test_multi_noncentral_relative_pose_sac)

  add_executable( test_eigensolver_sac test/test_eigensolver_sac.cpp )
  target_link_libraries( test_eigensolver_sac opengv random_generators )
  add_test(NAME test_eigensolver_sac
    WORKING_DIRECTORY ${CMAKE_RUNTIME_OUTPUT_DIRECTORY}
    COMMAND test_eigensolver_sac)

  add_executable( test_triangulation test/test_triangulation.cpp )
  target_link_libraries( test_triangulation opengv random_generators )
  add_test(NAME test_triangulation
    WORKING_DIRECTORY ${CMAKE_RUNTIME_OUTPUT_DIRECTORY}
    COMMAND test_triangulation)

  add_executable( test_eigensolver test/test_eigensolver.cpp )
  target_link_libraries( test_eigensolver opengv random_generators )
  add_test(NAME test_eigensolver
    WORKING_DIRECTORY ${CMAKE_RUNTIME_OUTPUT_DIRECTORY}
    COMMAND test_eigensolver)

  add_executable( test_point_cloud test/test_point_cloud.cpp )
  target_link_libraries( test_point_cloud opengv random_generators )
  add_test(NAME  test_point_cloud
    WORKING_DIRECTORY ${CMAKE_RUNTIME_OUTPUT_DIRECTORY}
    COMMAND test_point_cloud)

  add_Executable( test_point_cloud_sac test/test_point_cloud_sac.cpp )
  target_link_libraries( test_point_cloud_sac opengv random_generators )
  add_test(NAME test_point_cloud_sac
    WORKING_DIRECTORY ${CMAKE_RUNTIME_OUTPUT_DIRECTORY}
    COMMAND test_point_cloud_sac)

  add_Executable( test_Sturm test/test_Sturm.cpp )
  target_link_libraries( test_Sturm opengv random_generators )
  add_test(NAME test_Sturm
    WORKING_DIRECTORY ${CMAKE_RUNTIME_OUTPUT_DIRECTORY}
    COMMAND test_Sturm)

  set_target_properties(
    test_absolute_pose
    test_absolute_pose_sac
    test_noncentral_absolute_pose
    test_noncentral_absolute_pose_sac
    test_multi_noncentral_absolute_pose_sac
    test_relative_pose
    test_relative_pose_rotationOnly
    test_relative_pose_rotationOnly_sac
    test_relative_pose_sac
    test_noncentral_relative_pose
    test_noncentral_relative_pose_sac
    test_multi_noncentral_relative_pose_sac
    test_eigensolver_sac
    test_triangulation
    test_eigensolver
    test_point_cloud
    test_point_cloud_sac
    test_Sturm

    PROPERTIES
    CXX_STANDARD 11
    CXX_STANDARD_REQUIRED ON
    DEBUG_POSTFIX d )


ENDIF()

install(
  TARGETS opengv
  EXPORT opengv-export
  RUNTIME DESTINATION bin
  ARCHIVE DESTINATION lib
  LIBRARY DESTINATION lib
  COMPONENT library
)
target_include_directories(opengv PUBLIC "${CMAKE_INSTALL_PREFIX}/include")
install(DIRECTORY include/ DESTINATION include/ FILES_MATCHING PATTERN "*.h" PATTERN "*.hpp")
install(EXPORT opengv-export DESTINATION CMake FILE opengv-config.cmake)


if (BUILD_PYTHON)
  add_subdirectory( python )
endif()<|MERGE_RESOLUTION|>--- conflicted
+++ resolved
@@ -22,15 +22,6 @@
 OPTION(BUILD_TESTS "Build tests" ON)
 OPTION(BUILD_PYTHON "Build Python extension" OFF)
 
-<<<<<<< HEAD
-IF (CMAKE_SYSTEM_PROCESSOR MATCHES "(arm64)|(ARM64)|(aarch64)|(AARCH64)")
-  add_definitions (-Wall -march=armv8-a -O3)
-ELSEIF (CMAKE_SYSTEM_PROCESSOR MATCHES 
-        "(arm)|(ARM)|(armhf)|(ARMHF)|(armel)|(ARMEL)")
-  add_definitions (-Wall -march=armv7-a -O3)
-ELSE ()
-  add_definitions (-Wall -march=native -O3) #TODO use correct c++11 def once everybody has moved to gcc 4.7 # for now I even removed std=gnu++0x
-=======
 IF(MSVC)
   set(BUILD_SHARED_LIBS OFF)
 ELSE()
@@ -41,8 +32,14 @@
 IF(MSVC)
   add_compile_options(/wd4514 /wd4267 $<$<CONFIG:DEBUG>:/bigobj>)
 ELSE()
-  add_definitions (-Wall -march=native -O3)
->>>>>>> 96412aee
+  IF (CMAKE_SYSTEM_PROCESSOR MATCHES "(arm64)|(ARM64)|(aarch64)|(AARCH64)")
+    add_definitions (-Wall -march=armv8-a -O3)
+  ELSEIF (CMAKE_SYSTEM_PROCESSOR MATCHES 
+          "(arm)|(ARM)|(armhf)|(ARMHF)|(armel)|(ARMEL)")
+    add_definitions (-Wall -march=armv7-a -O3)
+  ELSE ()
+    add_definitions (-Wall -march=native -O3) #TODO use correct c++11 def once everybody has moved to gcc 4.7 # for now I even removed std=gnu++0x
+  ENDIF()
 ENDIF()
 
 IF(BUILD_POSITION_INDEPENDENT_CODE)
