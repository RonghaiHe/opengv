--- conflicted
+++ resolved
@@ -335,19 +335,6 @@
 
 ENDIF()
 
-<<<<<<< HEAD
-install(
-  TARGETS opengv
-  EXPORT opengv-export
-  RUNTIME DESTINATION bin
-  ARCHIVE DESTINATION lib
-  LIBRARY DESTINATION lib
-  COMPONENT library
-)
-target_include_directories(opengv PUBLIC "${CMAKE_INSTALL_PREFIX}/include")
-install(DIRECTORY include/ DESTINATION include/ FILES_MATCHING PATTERN "*.h" PATTERN "*.hpp")
-install(EXPORT opengv-export DESTINATION "${CMAKE_INSTALL_PREFIX}/lib/cmake/opengv-${OPENGV_VERSION_MAJOR}.${OPENGV_VERSION_MINOR}" FILE opengv-config.cmake)
-=======
 # Configuration
 set(config_install_dir "lib/cmake/${PROJECT_NAME}")
 set(include_install_dir "include")
@@ -399,7 +386,6 @@
 install(DIRECTORY include/ 
         DESTINATION ${include_install_dir} 
         FILES_MATCHING PATTERN "*.h" PATTERN "*.hpp")
->>>>>>> 9b5e96c1
 
 
 if (BUILD_PYTHON)
